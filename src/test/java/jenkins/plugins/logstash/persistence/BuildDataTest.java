--- conflicted
+++ resolved
@@ -240,14 +240,6 @@
     // Unit under test
     BuildData buildData = new BuildData(mockBuild, mockDate, mockListener);
 
-<<<<<<< HEAD
-    Assert.assertEquals("Incorrect test results", 123, buildData.testResults.getTotalCount());
-    Assert.assertEquals("Incorrect test results", 0, buildData.testResults.getSkipCount());
-    Assert.assertEquals("Incorrect test results", 1, buildData.testResults.getFailCount());
-    Assert.assertEquals("Incorrect test details count", 1, buildData.testResults.getFailedTestsWithErrorDetail().size());
-    Assert.assertEquals("Incorrect failed test error details", "ErrorDetails Test", buildData.testResults.getFailedTestsWithErrorDetail().get(0).getErrorDetails());
-    Assert.assertEquals("Incorrect failed test fullName", "Mock Full Test", buildData.testResults.getFailedTestsWithErrorDetail().get(0).getFullName());
-=======
     TestData testResults = buildData.getTestResults();
 
     Assert.assertEquals("Incorrect test results", 123, testResults.getTotalCount());
@@ -256,7 +248,6 @@
     Assert.assertEquals("Incorrect test details count", 1, testResults.getFailedTestsWithErrorDetail().size());
     Assert.assertEquals("Incorrect failed test error details", "ErrorDetails Test", testResults.getFailedTestsWithErrorDetail().get(0).getErrorDetails());
     Assert.assertEquals("Incorrect failed test fullName", "Mock Full Test", testResults.getFailedTestsWithErrorDetail().get(0).getFullName());
->>>>>>> 96deff1d
 
     verifyMocks();
     verifyTestResultActions();
