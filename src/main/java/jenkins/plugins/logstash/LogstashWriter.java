/*
 * The MIT License
 *
 * Copyright 2014 Rusty Gerard and Liam Newman
 *
 * Permission is hereby granted, free of charge, to any person obtaining a copy
 * of this software and associated documentation files (the "Software"), to deal
 * in the Software without restriction, including without limitation the rights
 * to use, copy, modify, merge, publish, distribute, sublicense, and/or sell
 * copies of the Software, and to permit persons to whom the Software is
 * furnished to do so, subject to the following conditions:
 *
 * The above copyright notice and this permission notice shall be included in
 * all copies or substantial portions of the Software.
 *
 * THE SOFTWARE IS PROVIDED "AS IS", WITHOUT WARRANTY OF ANY KIND, EXPRESS OR
 * IMPLIED, INCLUDING BUT NOT LIMITED TO THE WARRANTIES OF MERCHANTABILITY,
 * FITNESS FOR A PARTICULAR PURPOSE AND NONINFRINGEMENT. IN NO EVENT SHALL THE
 * AUTHORS OR COPYRIGHT HOLDERS BE LIABLE FOR ANY CLAIM, DAMAGES OR OTHER
 * LIABILITY, WHETHER IN AN ACTION OF CONTRACT, TORT OR OTHERWISE, ARISING FROM,
 * OUT OF OR IN CONNECTION WITH THE SOFTWARE OR THE USE OR OTHER DEALINGS IN
 * THE SOFTWARE.
 */

package jenkins.plugins.logstash;


import hudson.model.AbstractBuild;
import hudson.model.TaskListener;
import hudson.model.Run;
import jenkins.model.Jenkins;
import jenkins.plugins.logstash.persistence.BuildData;
import jenkins.plugins.logstash.persistence.LogstashIndexerDao;
import net.sf.json.JSONObject;
import org.apache.commons.lang.StringUtils;
import org.apache.commons.lang.exception.ExceptionUtils;

import edu.umd.cs.findbugs.annotations.SuppressFBWarnings;

import javax.annotation.CheckForNull;
import java.io.IOException;
import java.io.OutputStream;
import java.nio.charset.Charset;
import java.util.Arrays;
import java.util.Date;
import java.util.List;

import edu.umd.cs.findbugs.annotations.SuppressFBWarnings;

/**
 * A writer that wraps all Logstash DAOs.  Handles error reporting and per build connection state.
 * Each call to write (one line or multiple lines) sends a Logstash payload to the DAO.
 * If any write fails, writer will not attempt to send any further messages to logstash during this build.
 *
 * @author Rusty Gerard
 * @author Liam Newman
 * @author Aleksandar Kostadinov
 * @since 1.0.5
 */
public class LogstashWriter {

  private final OutputStream errorStream;
  private final Run<?, ?> build;
  private final TaskListener listener;
  private final BuildData buildData;
  private final String jenkinsUrl;
  private final LogstashIndexerDao dao;
  private boolean connectionBroken;
  private Charset charset;

<<<<<<< HEAD
  /*
   * TODO: the charset must not be transfered to the dao. The dao is shared between different build.
   */
  public LogstashWriter(Run<?, ?> run, OutputStream error, TaskListener listener, Charset charset) {
=======
  @CheckForNull
  private final LogstashPayloadProcessor payloadProcessor;

  public LogstashWriter(Run<?, ?> run, OutputStream error, TaskListener listener) {
    this(run, error, listener, null, null);
  }

  public LogstashWriter(Run<?, ?> run, OutputStream error, TaskListener listener, Charset charset, LogstashPayloadProcessor payloadProcessor) {
>>>>>>> 0b2402cf
    this.errorStream = error != null ? error : System.err;
    this.build = run;
    this.listener = listener;
    this.charset = charset;
    this.payloadProcessor = payloadProcessor;
    this.dao = this.getDaoOrNull();
    if (this.dao == null) {
      this.jenkinsUrl = "";
      this.buildData = null;
    } else {
      this.jenkinsUrl = getJenkinsUrl();
      this.buildData = getBuildData();
      dao.setCharset(charset);
    }
  }

  /**
   * gets the charset that Jenkins is using during this build.
   * @return
   */
  public Charset getCharset()
  {
    return charset;
  }

  // for testing only
  LogstashIndexerDao getDao()
  {
    return dao;
  }

  /**
   * Sends a logstash payload for a single line to the indexer.
   * Call will be ignored if the line is empty or if the connection to the indexer is broken.
   * If write fails, errors will logged to errorStream and connectionBroken will be set to true.
   *
   * @param line
   *          Message, not null
   */
  public void write(String line) {
    if (!isConnectionBroken() && StringUtils.isNotEmpty(line)) {
      this.write(Arrays.asList(line));
    }
  }

  /**
   * Sends a logstash payload containing log lines from the current build.
   * Call will be ignored if the connection to the indexer is broken.
   * If write fails, errors will logged to errorStream and connectionBroken will be set to true.
   *
   * @param maxLines
   *          Maximum number of lines to be written.  Negative numbers mean "all lines".
   */
  public void writeBuildLog(int maxLines) {
    if (!isConnectionBroken()) {
      // FIXME: build.getLog() won't have the last few lines like "Finished: SUCCESS" because this hasn't returned yet...
      List<String> logLines;
      try {
        if (maxLines < 0) {
          logLines = build.getLog(Integer.MAX_VALUE);
        } else {
          logLines = build.getLog(maxLines);
        }
      } catch (IOException e) {
        String msg = "[logstash-plugin]: Unable to serialize log data.\n" +
          ExceptionUtils.getStackTrace(e);
        logErrorMessage(msg);

        // Continue with error info as logstash payload
        logLines = Arrays.asList(msg.split("\n"));
      }

      write(logLines);
    }
  }

  /**
   * @return True if errors have occurred during initialization or write.
   */
  public boolean isConnectionBroken() {
    return connectionBroken || build == null || dao == null || buildData == null;
  }

  // Method to encapsulate calls for unit-testing
  LogstashIndexerDao getIndexerDao() {
    return LogstashConfiguration.getInstance().getIndexerInstance();
  }

  BuildData getBuildData() {
    if (build instanceof AbstractBuild) {
      return new BuildData((AbstractBuild) build, new Date(), listener);
    } else {
      return new BuildData(build, new Date(), listener);
    }
  }

  String getJenkinsUrl() {
    return Jenkins.getInstance().getRootUrl();
  }

  /**
   * Write a list of lines to the indexer as one Logstash payload.
   */
  private void write(List<String> lines) {
    write(dao.buildPayload(buildData, jenkinsUrl, lines));
  }

  /**
   * Write JSONObject payload to the Logstash indexer.
   * @since 1.0.5
   */
  private void write(JSONObject payload) {
    if (payloadProcessor != null) {
      JSONObject processedPayload = payload;
      try {
        processedPayload = payloadProcessor.process(payload);
      } catch (Exception e) {
        String msg =  ExceptionUtils.getMessage(e) + "\n" +
          "[logstash-plugin]: Error in payload processing.\n";

        logErrorMessage(msg);
      }
      if (processedPayload != null) { writeRaw(processedPayload); }
    } else {
      writeRaw(payload);
    }
  }

  /**
   * Write JSONObject payload to the Logstash indexer.
   * @since 1.0.5
   */
  private void writeRaw(JSONObject payload) {
    try {
      dao.push(payload.toString());
    } catch (IOException e) {
      String msg = "[logstash-plugin]: Failed to send log data: " + dao.getDescription() + ".\n" +
        "[logstash-plugin]: No Further logs will be sent to " + dao.getDescription() + ".\n" +
        ExceptionUtils.getStackTrace(e);
      logErrorMessage(msg);
    }
  }

  /**
   * Construct a valid indexerDao or return null.
   * Writes errors to errorStream if dao constructor fails.
   *
   * @return valid {@link LogstashIndexerDao} or return null.
   */
  private LogstashIndexerDao getDaoOrNull() {
    try {
      LogstashIndexerDao dao = getIndexerDao();
      if (dao == null)
      {
        logErrorMessage("[logstash-plugin]: Unable to instantiate LogstashIndexerDao with current configuration.\n");
      }
      return dao;
    } catch (IllegalArgumentException e) {
      String msg =  ExceptionUtils.getMessage(e) + "\n" +
        "[logstash-plugin]: Unable to instantiate LogstashIndexerDao with current configuration.\n";

      logErrorMessage(msg);
    }
    return null;
  }

  /**
   * Write error message to errorStream and set connectionBroken to true.
   */
  @SuppressFBWarnings(
    value="DM_DEFAULT_ENCODING",
    justification="TODO: not sure how to fix this")
  private void logErrorMessage(String msg) {
    try {
      connectionBroken = true;
      errorStream.write(msg.getBytes(charset));
      errorStream.flush();
    } catch (IOException ex) {
      // This should never happen, but if it does we just have to let it go.
      ex.printStackTrace();
    }
  }

<<<<<<< HEAD
=======
  /**
   * Signal payload processor that there will be no more lines
   */
  public void close() {
    if (payloadProcessor != null) {
      JSONObject payload = null;
      try {
        // calling finish() is mandatory to avoid memory leaks
        payload = payloadProcessor.finish();
      } catch (Exception e) {
        String msg =  ExceptionUtils.getMessage(e) + "\n" +
          "[logstash-plugin]: Error with payload processor on finish.\n";

        logErrorMessage(msg);
      }
      if (payload != null) writeRaw(payload);
    }
  }
>>>>>>> 0b2402cf
}<|MERGE_RESOLUTION|>--- conflicted
+++ resolved
@@ -68,12 +68,9 @@
   private boolean connectionBroken;
   private Charset charset;
 
-<<<<<<< HEAD
   /*
    * TODO: the charset must not be transfered to the dao. The dao is shared between different build.
    */
-  public LogstashWriter(Run<?, ?> run, OutputStream error, TaskListener listener, Charset charset) {
-=======
   @CheckForNull
   private final LogstashPayloadProcessor payloadProcessor;
 
@@ -82,7 +79,6 @@
   }
 
   public LogstashWriter(Run<?, ?> run, OutputStream error, TaskListener listener, Charset charset, LogstashPayloadProcessor payloadProcessor) {
->>>>>>> 0b2402cf
     this.errorStream = error != null ? error : System.err;
     this.build = run;
     this.listener = listener;
@@ -266,8 +262,7 @@
     }
   }
 
-<<<<<<< HEAD
-=======
+
   /**
    * Signal payload processor that there will be no more lines
    */
@@ -286,5 +281,4 @@
       if (payload != null) writeRaw(payload);
     }
   }
->>>>>>> 0b2402cf
 }