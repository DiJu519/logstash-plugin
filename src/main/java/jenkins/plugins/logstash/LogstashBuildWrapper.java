--- conflicted
+++ resolved
@@ -37,14 +37,7 @@
 import hudson.tasks.BuildWrapperDescriptor;
 import org.jenkinsci.plugins.scriptsecurity.sandbox.groovy.SecureGroovyScript;
 
-<<<<<<< HEAD
-/**
- *
- * This BuildWrapper is only a marker and has no other functionality.
- * The {@link LogstashConsoleLogFilter} uses this BuildWrapper to decide if it should send the log to an indexer.
- * We have to keep this for backward compatibility as in the past this BuildWrapper was used instead.
- * Using a ConsoleLogFilter allows to remove the dependency to the maskpasswords plugin.
-=======
+
 import java.io.IOException;
 import java.io.OutputStream;
 import java.util.ArrayList;
@@ -62,9 +55,12 @@
 import com.michelin.cio.hudson.plugins.maskpasswords.MaskPasswordsConfig;
 
 /**
- * Build wrapper that decorates the build's logger to insert a
  * Logstash note on each output line.
->>>>>>> 0b2402cf
+ *
+ * This BuildWrapper is only a marker and has no other functionality.
+ * The {@link LogstashConsoleLogFilter} uses this BuildWrapper to decide if it should send the log to an indexer.
+ * We have to keep this for backward compatibility as in the past this BuildWrapper was used instead.
+ * Using a ConsoleLogFilter allows to remove the dependency to the maskpasswords plugin.
  *
  * @author K Jonathan Harker
  */
@@ -78,26 +74,13 @@
    * Create a new {@link LogstashBuildWrapper}.
    */
   @DataBoundConstructor
-<<<<<<< HEAD
   public LogstashBuildWrapper()
   {}
-=======
-  public LogstashBuildWrapper() {}
 
   @DataBoundSetter
   public void setSecureGroovyScript(@CheckForNull SecureGroovyScript script) {
     this.secureGroovyScript = script != null ? script.configuringWithNonKeyItem() : null;
   }
-
-  /**
-   * {@inheritDoc}
-   */
-  @Override
-  public Environment setUp(AbstractBuild build, Launcher launcher, BuildListener listener) throws IOException, InterruptedException {
-
-    return new Environment() {};
-  }
->>>>>>> 0b2402cf
 
   /**
    * {@inheritDoc}
@@ -112,17 +95,19 @@
   }
 
   @Override
-<<<<<<< HEAD
   public DescriptorImpl getDescriptor()
   {
     return (DescriptorImpl)super.getDescriptor();
-=======
+  }
+  
+  @Override
   public DescriptorImpl getDescriptor() {
     return (DescriptorImpl) super.getDescriptor();
   }
 
   @CheckForNull
   public SecureGroovyScript getSecureGroovyScript() {
+  	// FIXME probbably needs to be moved
     return secureGroovyScript;
   }
 
@@ -134,7 +119,6 @@
     }
       
     return new LogstashWriter(build, errorStream, null, build.getCharset(), processor);
->>>>>>> 0b2402cf
   }
 
   /**
