--- conflicted
+++ resolved
@@ -37,11 +37,7 @@
 import hudson.tasks.BuildWrapperDescriptor;
 import org.jenkinsci.plugins.scriptsecurity.sandbox.groovy.SecureGroovyScript;
 
-<<<<<<< HEAD
-
 import java.io.IOException;
-=======
->>>>>>> b7265644
 import java.io.OutputStream;
 
 import javax.annotation.CheckForNull;
@@ -86,15 +82,6 @@
     return new Environment()
     {
     };
-<<<<<<< HEAD
-  }
-
-  @Override
-  public DescriptorImpl getDescriptor()
-  {
-    return (DescriptorImpl)super.getDescriptor();
-=======
->>>>>>> b7265644
   }
   
   @Override
