--- conflicted
+++ resolved
@@ -9,20 +9,11 @@
 
 public class SyslogDao extends AbstractLogstashIndexerDao {
 
-<<<<<<< HEAD
   private MessageFormat messageFormat = MessageFormat.RFC_3164;
   private final UdpSyslogMessageSender messageSender;
 
   public SyslogDao(String host, int port) {
     this(null, host, port);
-=======
-  private String syslogFormat = null;
-  private final static Logger LOG = Logger.getLogger(SyslogDao.class.getName());
-  private final UdpSyslogMessageSender messageSender;
-
-  public SyslogDao(String host, int port, String key, String username, String password) {
-    this(null, host, port, key, username, password);
->>>>>>> 96deff1d
   }
 
   public SyslogDao(UdpSyslogMessageSender udpSyslogMessageSender, String host, int port) {
@@ -30,32 +21,16 @@
     messageSender = udpSyslogMessageSender == null ? new UdpSyslogMessageSender() : udpSyslogMessageSender;
   }
 
-<<<<<<< HEAD
   public void setMessageFormat(MessageFormat format) {
     messageFormat = format;
   }
 
   public MessageFormat getMessageFormat() {
     return messageFormat;
-=======
-  public void setSyslogFormat(String format) {
-	syslogFormat = format;
->>>>>>> 96deff1d
   }
 
   @Override
   public void push(String data) throws IOException {
-<<<<<<< HEAD
-=======
-
-    try {
-	  Descriptor logstashPluginConfig = (Descriptor) Jenkins.getInstance().getDescriptor(LogstashInstallation.class);
-	  syslogFormat = logstashPluginConfig.getSyslogFormat().toString();
-	} catch (NullPointerException e){
-	  LOG.log(Level.WARNING, "Unable to read syslogFormat in the jenkins logstash plugin configuration");
-	}
->>>>>>> 96deff1d
-
     // Making the JSON document compliant to Common Event Expression (CEE)
     // Ref: http://www.rsyslog.com/json-elasticsearch/
     data = " @cee: "  + data;
@@ -68,16 +43,7 @@
     messageSender.setSyslogServerPort(getPort());
     // The Logstash syslog input module support only the RFC_3164 format
     // Ref: https://www.elastic.co/guide/en/logstash/current/plugins-inputs-syslog.html
-<<<<<<< HEAD
     messageSender.setMessageFormat(messageFormat);
-=======
-    if (syslogFormat == "RFC3164" ) {
-      messageSender.setMessageFormat(MessageFormat.RFC_3164);
-    }
-    else {
-      messageSender.setMessageFormat(MessageFormat.RFC_5424);
-    }
->>>>>>> 96deff1d
     // Sending the message
     messageSender.sendMessage(data);
   }
