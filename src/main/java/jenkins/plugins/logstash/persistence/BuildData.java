--- conflicted
+++ resolved
@@ -64,11 +64,7 @@
  */
 public class BuildData {
   // ISO 8601 date format
-<<<<<<< HEAD
-  public transient static final FastDateFormat DATE_FORMATTER = FastDateFormat.getInstance("yyyy-MM-dd'T'HH:mm:ss.SSSZ");
-=======
   public transient static final FastDateFormat DATE_FORMATTER = FastDateFormat.getInstance("yyyy-MM-dd'T'HH:mm:ssZ");
->>>>>>> 9046206c
   private final static Logger LOGGER = Logger.getLogger(MethodHandles.lookup().lookupClass().getCanonicalName());
   public static class TestData {
     int totalCount, skipCount, failCount, passCount;
