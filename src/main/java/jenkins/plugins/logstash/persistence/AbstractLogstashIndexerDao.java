--- conflicted
+++ resolved
@@ -24,12 +24,8 @@
 
 package jenkins.plugins.logstash.persistence;
 
-<<<<<<< HEAD
 import java.nio.charset.Charset;
-import java.util.Calendar;
-=======
 import java.util.Date;
->>>>>>> 321d77ab
 import java.util.List;
 
 import org.apache.commons.lang.StringUtils;
@@ -93,11 +89,7 @@
     payload.put("source", "jenkins");
     payload.put("source_host", jenkinsUrl);
     payload.put("@buildTimestamp", buildData.getTimestamp());
-<<<<<<< HEAD
     payload.put("@timestamp", BuildData.getDateFormatter().format(Calendar.getInstance().getTime()));
-=======
-    payload.put("@timestamp", BuildData.formatDateIso(new Date()));
->>>>>>> 321d77ab
     payload.put("@version", 1);
 
     return payload;
