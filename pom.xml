--- conflicted
+++ resolved
@@ -7,11 +7,7 @@
     <skipIntegrationTests>true</skipIntegrationTests>
     <jenkins-test-harness.version>2.23</jenkins-test-harness.version>
     <java.level>7</java.level>
-<<<<<<< HEAD
     <jenkins.version>2.7.4</jenkins.version>
-=======
-    <jenkins.version>2.7.3</jenkins.version>
->>>>>>> 0b2402cf
   </properties>
   
   <parent>
@@ -118,14 +114,6 @@
       <scope>compile</scope>
     </dependency>
 
-<<<<<<< HEAD
-=======
-    <dependency>
-      <groupId>org.jenkins-ci.plugins</groupId>
-      <artifactId>mask-passwords</artifactId>
-      <version>2.8</version>
-    </dependency>
->>>>>>> 0b2402cf
 
     <dependency>
       <groupId>org.jenkins-ci.plugins</groupId>
@@ -150,7 +138,6 @@
     	<version>2.0.0-beta.5</version>
     	<scope>test</scope>
     </dependency>
-<<<<<<< HEAD
     <dependency>
     	<groupId>org.jenkins-ci.plugins</groupId>
     	<artifactId>mask-passwords</artifactId>
@@ -168,12 +155,12 @@
     	<artifactId>workflow-step-api</artifactId>
     	<version>1.15</version>
   		<optional>true</optional>
-=======
-
-    <dependency>
-        <groupId>com.github.akostadinov</groupId>
-        <artifactId>script-security-plugin</artifactId>
-        <version>master-SNAPSHOT</version>
+    </dependency>
+
+    <dependency>
+       <groupId>org.jenkins-ci.plugins</groupId>
+       <artifactId>script-security</artifactId>
+       <version>1.37</version>
     </dependency>
 
     <dependency>
@@ -181,7 +168,6 @@
       <artifactId>validation-api</artifactId>
       <version>1.0.0.GA</version>
       <scope>provided</scope>
->>>>>>> 0b2402cf
     </dependency>
   </dependencies>
 
