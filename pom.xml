<project xmlns="http://maven.apache.org/POM/4.0.0" xmlns:xsi="http://www.w3.org/2001/XMLSchema-instance" xsi:schemaLocation="http://maven.apache.org/POM/4.0.0 http://maven.apache.org/maven-v4_0_0.xsd">

  <modelVersion>4.0.0</modelVersion>
  
  <properties>
    <project.reporting.outputEncoding>UTF-8</project.reporting.outputEncoding>
    <skipIntegrationTests>true</skipIntegrationTests>
<<<<<<< HEAD
    <java.level>7</java.level>
    <jenkins.version>1.608</jenkins.version>
=======
    <jenkins.version>2.7.3</jenkins.version>
    <java.level>7</java.level>
>>>>>>> 321d77ab
  </properties>
  
  <parent>
    <groupId>org.jenkins-ci.plugins</groupId>
    <artifactId>plugin</artifactId>
<<<<<<< HEAD
    <version>2.15</version>
=======
    <version>2.9</version>
>>>>>>> 321d77ab
  </parent>

  <repositories>
    <repository>
      <id>repo.jenkins-ci.org</id>
      <url>https://repo.jenkins-ci.org/public/</url>
    </repository>
		<repository>
        <!-- FIXME remove! -->
		    <id>jitpack.io</id>
		    <url>https://jitpack.io</url>
		</repository>    
  </repositories>

  <pluginRepositories>
    <pluginRepository>
      <id>repo.jenkins-ci.org</id>
      <url>https://repo.jenkins-ci.org/public/</url>
    </pluginRepository>
  </pluginRepositories>

  <scm>
    <connection>scm:git:git://github.com/jenkinsci/logstash-plugin.git</connection>
    <developerConnection>scm:git:git@github.com:jenkinsci/logstash-plugin.git</developerConnection>
    <url>https://github.com/jenkinsci/logstash-plugin</url>
    <tag>HEAD</tag>
  </scm>

  <distributionManagement>
    <repository>
      <id>maven.jenkins-ci.org</id>
      <name>jenkinsci-releases</name>
      <url>https://repo.jenkins-ci.org/releases</url>
    </repository>
    <snapshotRepository>
      <id>maven.jenkins-ci.org</id>
      <name>jenkinsci-snapshots</name>
      <url>https://repo.jenkins-ci.org/snapshots</url>
    </snapshotRepository>
  </distributionManagement>

  <artifactId>logstash</artifactId>
  <packaging>hpi</packaging>
  <version>2.0.0-SNAPSHOT</version>
  <name>Logstash</name>
  <description>A Logstash agent to send Jenkins logs to a Logstash indexer.</description>
  <url>https://wiki.jenkins-ci.org/display/JENKINS/Logstash+Plugin</url>

  <dependencies>
    <dependency>
      <groupId>org.apache.httpcomponents</groupId>
      <artifactId>httpclient</artifactId>
      <version>4.4</version>
    </dependency>

    <dependency>
      <groupId>redis.clients</groupId>
      <artifactId>jedis</artifactId>
      <version>2.6.0</version>
    </dependency>

    <dependency>
      <groupId>com.rabbitmq</groupId>
      <artifactId>amqp-client</artifactId>
      <version>3.3.5</version>
      <type>jar</type>
      <scope>compile</scope>
    </dependency>

    <dependency>
      <groupId>com.google.code.gson</groupId>
      <artifactId>gson</artifactId>
      <version>2.3.1</version>
      <type>jar</type>
      <scope>compile</scope>
    </dependency>

    <dependency>
      <groupId>org.mockito</groupId>
      <artifactId>mockito-core</artifactId>
<<<<<<< HEAD
      <version>2.10.0</version>
=======
      <version>2.13.0</version>
      <type>jar</type>
>>>>>>> 321d77ab
      <scope>test</scope>
    </dependency>
    
    <dependency>
      <groupId>org.awaitility</groupId>
      <artifactId>awaitility</artifactId>
      <version>3.0.0</version>
      <type>jar</type>
      <scope>test</scope>
    </dependency>

    <dependency>
      <groupId>com.cloudbees</groupId>
      <artifactId>syslog-java-client</artifactId>
      <version>1.0.6</version>
      <type>jar</type>
      <scope>compile</scope>
    </dependency>

    <dependency>
      <groupId>org.jenkins-ci.plugins</groupId>
      <artifactId>mask-passwords</artifactId>
      <version>2.8</version>
    </dependency>

    <dependency>
      <groupId>org.jenkins-ci.plugins</groupId>
      <artifactId>junit</artifactId>
      <version>1.10</version>
    </dependency>

    <dependency>
      <groupId>org.jenkins-ci.plugins</groupId>
      <artifactId>structs</artifactId>
      <version>1.2</version>
    </dependency>
<<<<<<< HEAD
    <dependency>
    	<groupId>org.powermock</groupId>
    	<artifactId>powermock-api-mockito2</artifactId>
    	<version>2.0.0-beta.5</version>
    	<scope>test</scope>
    </dependency>
    <dependency>
    	<groupId>org.powermock</groupId>
    	<artifactId>powermock-module-junit4</artifactId>
    	<version>2.0.0-beta.5</version>
    	<scope>test</scope>
=======

    <dependency>
        <groupId>com.github.akostadinov</groupId>
        <artifactId>script-security-plugin</artifactId>
        <version>master-SNAPSHOT</version>
    </dependency>

    <dependency>
      <groupId>javax.validation</groupId>
      <artifactId>validation-api</artifactId>
      <version>1.0.0.GA</version>
      <scope>provided</scope>
>>>>>>> 321d77ab
    </dependency>
  </dependencies>

  <build>
    <plugins>
      <!-- https://issues.jenkins-ci.org/browse/INFRA-588 -->
      <plugin>
        <groupId>org.apache.maven.plugins</groupId>
        <artifactId>maven-deploy-plugin</artifactId>
        <version>2.6</version>
        <dependencies>
          <dependency>
            <groupId>org.apache.maven.wagon</groupId>
            <artifactId>wagon-http</artifactId>
            <version>2.10</version>
            <type>jar</type>
          </dependency>
        </dependencies>
      </plugin>

      <plugin>
        <groupId>org.apache.maven.plugins</groupId>
        <artifactId>maven-compiler-plugin</artifactId>
        <configuration>
          <source>1.7</source>
          <target>1.7</target>
        </configuration>
      </plugin>

      <!-- http://jira.codehaus.org/browse/MRELEASE-812 -->
      <plugin>
        <artifactId>maven-release-plugin</artifactId>
        <dependencies>
          <dependency>
            <groupId>org.apache.maven.scm</groupId>
            <artifactId>maven-scm-api</artifactId>
            <version>1.9.1</version>
          </dependency>
          <dependency>
            <groupId>org.apache.maven.scm</groupId>
            <artifactId>maven-scm-provider-gitexe</artifactId>
            <version>1.9.1</version>
          </dependency>
        </dependencies>
      </plugin>

      <!-- https://issues.jenkins-ci.org/browse/JENKINS-21977 -->
      <plugin>
        <groupId>org.apache.maven.plugins</groupId>
        <artifactId>maven-surefire-plugin</artifactId>
        <configuration>
          <excludes>
            <exclude>InjectedTest.java</exclude>
          </excludes>
        </configuration>
      </plugin>
 
      <plugin>
        <groupId>org.apache.maven.plugins</groupId>
        <artifactId>maven-failsafe-plugin</artifactId>
        <version>2.20</version>
        <configuration>
          <skipITs>${skipIntegrationTests}</skipITs>
        </configuration>
        <executions>
          <execution>
            <goals>
              <goal>integration-test</goal>
              <goal>verify</goal>
            </goals>
          </execution>
        </executions>
      </plugin>
    </plugins> 
  </build>
  
  <developers>
    <developer>
      <id>jesusaurus</id>
      <name>K Jonathan Harker</name>
      <email>jesusaurus@inbox.com</email>
    </developer>
    <developer>
      <id>rgerard</id>
      <name>Rusty Gerard</name>
      <email>rusty.gerard@gmail.com</email>
    </developer>
    <developer>
      <id>jbochenski</id>
      <name>Jakub Bocheński</name>
      <email>kuba.bochenski+logstash-plugin@gmail.com</email>
    </developer>
  </developers>

</project><|MERGE_RESOLUTION|>--- conflicted
+++ resolved
@@ -5,23 +5,14 @@
   <properties>
     <project.reporting.outputEncoding>UTF-8</project.reporting.outputEncoding>
     <skipIntegrationTests>true</skipIntegrationTests>
-<<<<<<< HEAD
     <java.level>7</java.level>
-    <jenkins.version>1.608</jenkins.version>
-=======
     <jenkins.version>2.7.3</jenkins.version>
-    <java.level>7</java.level>
->>>>>>> 321d77ab
   </properties>
   
   <parent>
     <groupId>org.jenkins-ci.plugins</groupId>
     <artifactId>plugin</artifactId>
-<<<<<<< HEAD
     <version>2.15</version>
-=======
-    <version>2.9</version>
->>>>>>> 321d77ab
   </parent>
 
   <repositories>
@@ -102,12 +93,7 @@
     <dependency>
       <groupId>org.mockito</groupId>
       <artifactId>mockito-core</artifactId>
-<<<<<<< HEAD
-      <version>2.10.0</version>
-=======
       <version>2.13.0</version>
-      <type>jar</type>
->>>>>>> 321d77ab
       <scope>test</scope>
     </dependency>
     
@@ -144,7 +130,6 @@
       <artifactId>structs</artifactId>
       <version>1.2</version>
     </dependency>
-<<<<<<< HEAD
     <dependency>
     	<groupId>org.powermock</groupId>
     	<artifactId>powermock-api-mockito2</artifactId>
@@ -156,7 +141,7 @@
     	<artifactId>powermock-module-junit4</artifactId>
     	<version>2.0.0-beta.5</version>
     	<scope>test</scope>
-=======
+    </dependency>
 
     <dependency>
         <groupId>com.github.akostadinov</groupId>
@@ -169,7 +154,6 @@
       <artifactId>validation-api</artifactId>
       <version>1.0.0.GA</version>
       <scope>provided</scope>
->>>>>>> 321d77ab
     </dependency>
   </dependencies>
 
